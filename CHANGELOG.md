# Changelog

<<<<<<< HEAD
## 0.9.0 (TBD)

- [BREAKING] Add `TransactionHeader` and include it in batches and blocks (#1247).
- [BREAKING] Hash keys in storage maps before insertion into the SMT (#1250).
- Added getter for proof security level in `ProvenBatch` and `ProvenBlock` (#1259).
- [BREAKING] Replaced the `ProvenBatch::new_unchecked` with the `ProvenBatch::new` method to initialize the struct with validations (#1260).
- Added a retry strategy for worker's health check (#1255).

## 0.8.1 (2025-03-26)
=======
## 0.8.1 (2025-03-26) - `miden-objects` and `miden-tx` crates only.
>>>>>>> 9a425872

### Changes

- [BREAKING] Changed `TransactionArgs` API to accept `AsRef<NoteRecipient>` for extending the advice map in relation to output notes (#1251).

## 0.8.0 (2025-03-21)

### Features
- Added an endpoint to the `miden-proving-service` to update the workers (#1107).
- [BREAKING] Added the `get_block_timestamp` procedure to the `miden` library (#1138).
- Implemented `AccountInterface` structure (#1171).
- Implement user-facing bech32 encoding for `AccountId`s (#1185).
- Implemented `execute_tx_view_script` procedure for the `TransactionExecutor` (#1197).
- Enabled nested FPI calls (#1227).

### Changes

- [BREAKING] Moved `generated` module from `miden-proving-service-client` crate to `tx_prover::generated` hierarchy (#1102).
- Renamed the protobuf file of the transaction prover to `tx_prover.proto` (#1110).
- [BREAKING] Renamed `AccountData` to `AccountFile` (#1116).
- Implement transaction batch prover in Rust (#1112).
- Added the `is_non_fungible_asset_issued` procedure to the `miden` library (#1125).
- [BREAKING] Refactored config file for `miden-proving-service` to be based on environment variables (#1120).
- Added block number as a public input to the transaction kernel. Updated prologue logic to validate the global input block number is consistent with the commitment block number (#1126).
- Made NoteFile and AccountFile more consistent (#1133).
- [BREAKING] Implement most block constraints in `ProposedBlock` (#1123, #1141).
- Added serialization for `ProposedBatch`, `BatchId`, `BatchNoteTree` and `ProvenBatch` (#1140).
- Added `prefix` to `Nullifier` (#1153).
- [BREAKING] Implemented a `RemoteBatchProver`. `miden-proving-service` workers can prove batches (#1142).
- [BREAKING] Implement `LocalBlockProver` and rename `Block` to `ProvenBlock` (#1152, #1168, #1172).
- [BREAKING] Added native types to `AccountComponentTemplate` (#1124).
- Implemented `RemoteBlockProver`. `miden-proving-service` workers can prove blocks (#1169).
- Used `Smt::with_entries` to error on duplicates in `StorageMap::with_entries` (#1167).
- [BREAKING] Added `InitStorageData::from_toml()`, improved storage entry validations in `AccountComponentMetadata` (#1170).
- [BREAKING] Rework miden-lib error codes into categories (#1196).
- [BREAKING] Moved the `TransactionScriptBuilder` from `miden-client` to `miden-base` (#1206).
- [BREAKING] Enable timestamp customization on `MockChain::seal_block` (#1208).
- [BREAKING] Renamed constants and comments: `OnChain` -> `Public` and `OffChain` -> `Private` (#1218).
- [BREAKING] Replace "hash" with "commitment" in `BlockHeader::{prev_hash, chain_root, kernel_root, tx_hash, proof_hash, sub_hash, hash}` (#1209, #1221, #1226).
- [BREAKING] Incremented minimum supported Rust version to 1.85.
- [BREAKING] Change advice for Falcon signature verification (#1183).
- Added `info` log level by default in the proving service (#1200).
- Made Prometheus metrics optional in the proving service proxy via the `enable_metrics` configuration option (#1200).
- Improved logging in the proving service proxy for better diagnostics (#1200).
- Fixed issues with the proving service proxy's signal handling and port binding (#1200).
- [BREAKING] Simplified worker update configuration by using a single URL parameter instead of separate host and port (#1249).

## 0.7.2 (2025-01-28) - `miden-objects` crate only

### Changes

- Added serialization for `ExecutedTransaction` (#1113).

## 0.7.1 (2025-01-24) - `miden-objects` crate only

### Fixes

- Added missing doc comments (#1100).
- Fixed setting of supporting types when instantiating `AccountComponent` from templates (#1103).

## 0.7.0 (2025-01-22)

### Highlights

- [BREAKING] Extend `AccountId` to two `Felt`s and require block hash in derivation (#982).
- Introduced `AccountComponentTemplate` with TOML serialization and templating (#1015, #1027).
- Introduce `AccountIdBuilder` to simplify `AccountId` generation in tests (#1045).
- [BREAKING] Migrate to the element-addressable memory (#1084).

### Changes

- Implemented serialization for `AccountHeader` (#996).
- Updated Pingora crates to 0.4 and added polling time to the configuration file (#997).
- Added support for `miden-tx-prover` proxy to update workers on a running proxy (#989).
- Refactored `miden-tx-prover` proxy load balancing strategy (#976).
- [BREAKING] Implemented better error display when queues are full in the prover service (#967).
- [BREAKING] Removed `AccountBuilder::build_testing` and make `Account::initialize_from_components` private (#969).
- [BREAKING] Added error messages to errors and implement `core::error::Error` (#974).
- Implemented new `digest!` macro (#984).
- Added Format Guidebook to the `miden-lib` crate (#987).
- Added conversion from `Account` to `AccountDelta` for initial account state representation as delta (#983).
- [BREAKING] Added `miden::note::get_script_hash` procedure (#995).
- [BREAKING] Refactor error messages in `miden-lib` and `miden-tx` and use `thiserror` 2.0 (#1005, #1090).
- Added health check endpoints to the prover service (#1006).
- Removed workers list from the proxy configuration file (#1018).
- Added tracing to the `miden-tx-prover` CLI (#1014).
- Added metrics to the `miden-tx-prover` proxy (#1017).
- Implemented `to_hex` for `AccountIdPrefix` and `epoch_block_num` for `BlockHeader` (#1039).
- [BREAKING] Updated the names and values of the kernel procedure offsets and corresponding kernel procedures (#1037).
- Introduce `AccountIdError` and make account ID byte representations (`u128`, `[u8; 15]`) consistent (#1055).
- Refactor `AccountId` and `AccountIdPrefix` into version wrappers (#1058).
- Remove multi-threaded account seed generation due to single-threaded generation being faster (#1061).
- Made `AccountIdError` public (#1067).
- Made `BasicFungibleFaucet::MAX_DECIMALS` public (#1063).
- [BREAKING] Removed `miden-tx-prover` crate and created `miden-proving-service` and `miden-proving-service-client` (#1047).
- Removed deduplicate `masm` procedures across kernel and miden lib to a shared `util` module (#1070).
- [BREAKING] Added `BlockNumber` struct (#1043, #1080, #1082).
- [BREAKING] Removed `GENESIS_BLOCK` public constant (#1088).
- Add CI check for unused dependencies (#1075).
- Added storage placeholder types and support for templated map (#1074).
- [BREAKING] Move crates into `crates/` and rename plural modules to singular (#1091).

## 0.6.2 (2024-11-20)

- Avoid writing to the filesystem during docs.rs build (#970).

## 0.6.1 (2024-11-08)

### Features

- [BREAKING] Added CLI for the transaction prover services both the workers and the proxy (#955).

### Fixes

- Fixed `AccountId::new_with_type_and_mode()` (#958).
- Updated the ABI for the assembly procedures (#971).

## 0.6.0 (2024-11-05)

### Features

- Created a proving service that receives `TransactionWitness` and returns the proof using gRPC (#881).
- Implemented ability to invoke procedures against the foreign account (#882, #890, #896).
- Implemented kernel procedure to set transaction expiration block delta (#897).
- [BREAKING] Introduce a new way to build `Account`s from `AccountComponent`s (#941).
- [BREAKING] Introduce an `AccountBuilder` (#952).

### Changes

- [BREAKING] Changed `TransactionExecutor` and `TransactionHost` to use trait objects (#897).
- Made note scripts public (#880).
- Implemented serialization for `TransactionWitness`, `ChainMmr`, `TransactionInputs` and `TransactionArgs` (#888).
- [BREAKING] Renamed the `TransactionProver` struct to `LocalTransactionProver` and added the `TransactionProver` trait (#865).
- Implemented `Display`, `TryFrom<&str>` and `FromStr` for `AccountStorageMode` (#861).
- Implemented offset based storage access (#843).
- [BREAKING] `AccountStorageType` enum was renamed to `AccountStorageMode` along with its variants (#854).
- [BREAKING] `AccountStub` structure was renamed to `AccountHeader` (#855).
- [BREAKING] Kernel procedures now have to be invoked using `dynexec` instruction (#803).
- Refactored `AccountStorage` from `Smt` to sequential hash (#846).
- [BREAKING] Refactored batch/block note trees (#834).
- Set all procedures storage offsets of faucet accounts to `1` (#875).
- Added `AccountStorageHeader` (#876).
- Implemented generation of transaction kernel procedure hashes in build.rs (#887).
- [BREAKING] `send_asset` procedure was removed from the basic wallet (#829).
- [BREAKING] Updated limits, introduced additional limits (#889).
- Introduced `AccountDelta` maximum size limit of 32 KiB (#889).
- [BREAKING] Moved `MAX_NUM_FOREIGN_ACCOUNTS` into `miden-objects` (#904).
- Implemented `storage_size`, updated storage bounds (#886).
- [BREAKING] Auto-generate `KERNEL_ERRORS` list from the transaction kernel's MASM files and rework error constant names (#906).
- Implement `Serializable` for `FungibleAsset` (#907).
- [BREAKING] Changed `TransactionProver` trait to be `maybe_async_trait` based on the `async` feature (#913).
- [BREAKING] Changed type of `EMPTY_STORAGE_MAP_ROOT` constant to `RpoDigst`, which references constant from `miden-crypto` (#916).
- Added `RemoteTransactionProver` struct to `miden-tx-prover` (#921).
- [BREAKING] Migrated to v0.11 version of Miden VM (#929).
- Added `total_cycles` and `trace_length` to the `TransactionMeasurements` (#953).
- Added ability to load libraries into `TransactionExecutor` and `LocalTransactionProver` (#954).

## 0.5.1 (2024-08-28) - `miden-objects` crate only

- Implemented `PrettyPrint` and `Display` for `NoteScript`.

## 0.5.0 (2024-08-27)

### Features

- [BREAKING] Increase of nonce does not require changes in account state any more (#796).
- Changed `AccountCode` procedures from merkle tree to sequential hash + added storage_offset support (#763).
- Implemented merging of account deltas (#797).
- Implemented `create_note` and `move_asset_into_note` basic wallet procedures (#808).
- Made `miden_lib::notes::build_swap_tag()` function public (#817).
- [BREAKING] Changed the `NoteFile::NoteDetails` type to struct and added a `after_block_num` field (#823).

### Changes

- Renamed "consumed" and "created" notes into "input" and "output" respectively (#791).
- [BREAKING] Renamed `NoteType::OffChain` into `NoteType::Private`.
- [BREAKING] Renamed public accessors of the `Block` struct to match the updated fields (#791).
- [BREAKING] Changed the `TransactionArgs` to use `AdviceInputs` (#793).
- Setters in `memory` module don't drop the setting `Word` anymore (#795).
- Added `CHANGELOG.md` warning message on CI (#799).
- Added high-level methods for `MockChain` and related structures (#807).
- [BREAKING] Renamed `NoteExecutionHint` to `NoteExecutionMode` and added new `NoteExecutionHint` to `NoteMetadata` (#812, #816).
- [BREAKING] Changed the interface of the `miden::tx::add_asset_to_note` (#808).
- [BREAKING] Refactored and simplified `NoteOrigin` and `NoteInclusionProof` structs (#810, #814).
- [BREAKING] Refactored account storage and vault deltas (#822).
- Added serialization and equality comparison for `TransactionScript` (#824).
- [BREAKING] Migrated to Miden VM v0.10 (#826).
- Added conversions for `NoteExecutionHint` (#827).
- [BREAKING] Removed `serde`-based serialization from `miden-object` structs (#838).

## 0.4.0 (2024-07-03)

### Features

- [BREAKING] Introduce `OutputNote::Partial` variant (#698).
- [BREAKING] Added support for input notes with delayed verification of inclusion proofs (#724, #732, #759, #770, #772).
- Added new `NoteFile` object to represent serialized notes (#721).
- Added transaction IDs to the `Block` struct (#734).
- Added ability for users to set the aux field when creating a note (#752).

### Enhancements

- Replaced `cargo-make` with just `make` for running tasks (#696).
- [BREAKING] Split `Account` struct constructor into `new()` and `from_parts()` (#699).
- Generalized `build_recipient_hash` procedure to build recipient hash for custom notes (#706).
- [BREAKING] Changed the encoding of inputs notes in the advice map for consumed notes (#707).
- Created additional `emit` events for kernel related `.masm` procedures (#708).
- Implemented `build_recipient_hash` procedure to build recipient hash for custom notes (#710).
- Removed the `mock` crate in favor of having mock code behind the `testing` flag in remaining crates (#711).
- [BREAKING] Created `auth` module for `TransactionAuthenticator` and other related objects (#714).
- Added validation for the output stack to make sure it was properly cleaned (#717).
- Made `DataStore` conditionally async using `winter-maybe-async` (#725).
- Changed note pointer from Memory `note_ptr` to `note_index` (#728).
- [BREAKING] Changed rng to mutable reference in note creation functions (#733).
- [BREAKING] Replaced `ToNullifier` trait with `ToInputNoteCommitments`, which includes the `note_id` for delayed note authentication (#732).
- Added `Option<NoteTag>`to `NoteFile` (#741).
- Fixed documentation and added `make doc` CI job (#746).
- Updated and improved [.pre-commit-config.yaml](.pre-commit-config.yaml) file (#748).
- Created `get_serial_number` procedure to get the serial num of the currently processed note (#760).
- [BREAKING] Added support for conversion from `Nullifier` to `InputNoteCommitment`, commitment header return reference (#774).
- Added `compute_inputs_hash` procedure for hash computation of the arbitrary number of note inputs (#750).

## 0.3.1 (2024-06-12)

- Replaced `cargo-make` with just `make` for running tasks (#696).
- Made `DataStore` conditionally async using `winter-maybe-async` (#725)
- Fixed `StorageMap`s implementation and included into apply_delta (#745)

## 0.3.0 (2024-05-14)

- Introduce the `miden-bench-tx` crate used for transactions benchmarking (#577).
- [BREAKING] Removed the transaction script root output from the transaction kernel (#608).
- [BREAKING] Refactored account update details, moved `Block` to `miden-objects` (#618, #621).
- [BREAKING] Made `TransactionExecutor` generic over `TransactionAuthenticator` (#628).
- [BREAKING] Changed type of `version` and `timestamp` fields to `u32`, moved `version` to the beginning of block header (#639).
- [BREAKING] Renamed `NoteEnvelope` into `NoteHeader` and introduced `NoteDetails` (#664).
- [BREAKING] Updated `create_swap_note()` procedure to return `NoteDetails` and defined SWAP note tag format (#665).
- Implemented `OutputNoteBuilder` (#669).
- [BREAKING] Added support for full details of private notes, renamed `OutputNote` variants and changed their meaning (#673).
- [BREAKING] Added `add_asset_to_note` procedure to the transaction kernel (#674).
- Made `TransactionArgs::add_expected_output_note()` more flexible (#681).
- [BREAKING] Enabled support for notes without assets and refactored `create_note` procedure in the transaction kernel (#686).

## 0.2.3 (2024-04-26) - `miden-tx` crate only

- Fixed handling of debug mode in `TransactionExecutor` (#627)

## 0.2.2 (2024-04-23) - `miden-tx` crate only

- Added `with_debug_mode()` methods to `TransactionCompiler` and `TransactionExecutor` (#562).

## 0.2.1 (2024-04-12)

- [BREAKING] Return a reference to `NoteMetadata` from output notes (#593).
- Add more type conversions for `NoteType` (#597).
- Fix note input padding for expected output notes (#598).

## 0.2.0 (2024-04-11)

- [BREAKING] Implement support for public accounts (#481, #485, #538).
- [BREAKING] Implement support for public notes (#515, #540, #572).
- Improved `ProvenTransaction` validation (#532).
- [BREAKING] Updated `no-std` setup (#533).
- Improved `ProvenTransaction` serialization (#543).
- Implemented note tree wrapper structs (#560).
- [BREAKING] Migrated to v0.9 version of Miden VM (#567).
- [BREAKING] Added account storage type parameter to `create_basic_wallet` and `create_basic_fungible_faucet` (miden-lib
  crate only) (#587).
- Removed serialization of source locations from account code (#590).

## 0.1.1 (2024-03-07) - `miden-objects` crate only

- Added `BlockHeader::mock()` method (#511)

## 0.1.0 (2024-03-05)

- Initial release.<|MERGE_RESOLUTION|>--- conflicted
+++ resolved
@@ -1,6 +1,5 @@
 # Changelog
 
-<<<<<<< HEAD
 ## 0.9.0 (TBD)
 
 - [BREAKING] Add `TransactionHeader` and include it in batches and blocks (#1247).
@@ -9,10 +8,7 @@
 - [BREAKING] Replaced the `ProvenBatch::new_unchecked` with the `ProvenBatch::new` method to initialize the struct with validations (#1260).
 - Added a retry strategy for worker's health check (#1255).
 
-## 0.8.1 (2025-03-26)
-=======
 ## 0.8.1 (2025-03-26) - `miden-objects` and `miden-tx` crates only.
->>>>>>> 9a425872
 
 ### Changes
 
