#![no_std]

#[macro_use]
extern crate alloc;

#[cfg(feature = "std")]
extern crate std;

pub use miden_objects::transaction::TransactionInputs;

mod executor;
pub use executor::{DataStore, TransactionExecutor, TransactionMastStore};

pub mod host;
pub use host::{TransactionHost, TransactionProgress};

mod prover;
pub use prover::{LocalTransactionProver, ProvingOptions, TransactionProver};

mod verifier;
pub use verifier::TransactionVerifier;

mod errors;
<<<<<<< HEAD
pub use errors::*;
=======
pub use errors::{
    AuthenticationError, DataStoreError, TransactionExecutorError, TransactionProverError,
    TransactionVerifierError,
};
>>>>>>> 764d73b3

pub mod auth;

#[cfg(any(feature = "testing", test))]
pub mod testing;

#[cfg(test)]
mod tests;

// RE-EXPORTS
// ================================================================================================
pub use miden_objects::utils;<|MERGE_RESOLUTION|>--- conflicted
+++ resolved
@@ -21,14 +21,10 @@
 pub use verifier::TransactionVerifier;
 
 mod errors;
-<<<<<<< HEAD
-pub use errors::*;
-=======
 pub use errors::{
     AuthenticationError, DataStoreError, TransactionExecutorError, TransactionProverError,
     TransactionVerifierError,
 };
->>>>>>> 764d73b3
 
 pub mod auth;
 
